module.exports = {
  extends: ["@commitlint/config-conventional"],
  rules: {
    "scope-enum": [
      2,
      "always",
      [
        "bulk-model-sync",
        "bulk-model-sync-gradle",
        "bulk-model-sync-lib",
        "bulk-model-sync-mps",
        "deps",
        "light-model-client",
        "model-server-lib",
        "metamodel-export",
        "model-api-gen",
        "model-api-gen-gradle",
        "model-api",
        "model-client",
        "model-datastructure",
        "model-server",
        "modelql",
        "mps-model-adapters",
        "mps-model-server",
        "mps-model-server-plugin",
<<<<<<< HEAD
        "mps-sync-plugin",
        "mps-sync-plugin-lib",
        "sync-plugin-lib",
        "mps-sync-lib",
=======
        "openapi",
>>>>>>> 36d190ae
        "ts-model-api",
        "vue-model-api",
      ],
    ],
    "subject-case": [0, 'never'],
    // No need to restrict the body and footer line length. That only gives issues with URLs etc.
    "body-max-line-length": [0, 'always'],
    "footer-max-line-length": [0, 'always']
  },
  ignores: [
    (message) => message.includes('skip-lint')
  ],
};<|MERGE_RESOLUTION|>--- conflicted
+++ resolved
@@ -23,14 +23,11 @@
         "mps-model-adapters",
         "mps-model-server",
         "mps-model-server-plugin",
-<<<<<<< HEAD
         "mps-sync-plugin",
         "mps-sync-plugin-lib",
         "sync-plugin-lib",
         "mps-sync-lib",
-=======
         "openapi",
->>>>>>> 36d190ae
         "ts-model-api",
         "vue-model-api",
       ],
