--- conflicted
+++ resolved
@@ -14,12 +14,9 @@
         "model-api",
         "model-client",
         "model-server",
-<<<<<<< HEAD
+        "model-sync-lib",
         "modelql",
         "mps-model-adapters",
-=======
-        "model-sync-lib",
->>>>>>> a86d3a2b
         "ts-model-api",
       ],
     ],
