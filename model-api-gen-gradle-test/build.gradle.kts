--- conflicted
+++ resolved
@@ -36,10 +36,11 @@
 
 val modelixCoreVersion: String = projectDir.resolve("../version.txt").readText()
 
+val kotlinGenDir = buildDir.resolve("metamodel/kotlin_gen")
+
 dependencies {
     mps("com.jetbrains:mps:2021.1.4")
     implementation("org.modelix:model-api-gen-runtime:$modelixCoreVersion")
-<<<<<<< HEAD
     implementation("org.modelix:modelql-typed:$modelixCoreVersion")
     implementation("org.modelix:modelql-untyped:$modelixCoreVersion")
 
@@ -47,7 +48,9 @@
     testImplementation(kotlin("test-annotations-common"))
     testImplementation(kotlin("test"))
     testImplementation(kotlin("test-junit"))
+    testImplementation(kotlin("reflect"))
 
+    testImplementation("org.modelix:model-api:$modelixCoreVersion")
     testImplementation("org.modelix:model-client:$modelixCoreVersion")
     testImplementation("org.modelix:model-server-lib:$modelixCoreVersion")
     testImplementation("org.modelix:modelql-client:$modelixCoreVersion")
@@ -62,19 +65,14 @@
     testImplementation(libs.ktor.server.forwarded.header)
     testImplementation(libs.ktor.server.websockets)
     testImplementation(libs.ktor.server.test.host)
-=======
-    testImplementation(kotlin("test"))
-    testImplementation("org.modelix:model-api:$modelixCoreVersion")
-    testImplementation("org.modelix:model-client:$modelixCoreVersion")
-    testImplementation(files("$buildDir/metamodel/kotlin_gen") {
+
+    testImplementation(files(kotlinGenDir) {
         builtBy("generateMetaModelSources")
     })
-    testImplementation(kotlin("reflect"))
 }
 
 tasks.test {
     useJUnitPlatform()
->>>>>>> 05d2a76e
 }
 
 val resolveMps by tasks.registering(Sync::class) {
@@ -82,7 +80,6 @@
     into(mpsDir)
 }
 
-val kotlinGenDir = buildDir.resolve("metamodel/kotlin_gen")
 sourceSets["main"].kotlin {
     srcDir(kotlinGenDir)
 }
