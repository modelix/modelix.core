--- conflicted
+++ resolved
@@ -83,15 +83,9 @@
         SimpleLanguage("org.modelix.model.repositoryconcepts", uid = "mps:0a7577d1-d4e5-431d-98b1-fae38f9aee80") {
 
         override var includedConcepts = arrayOf(
-<<<<<<< HEAD
             Model, Module, Solution, Language, DevKit, Repository, Project,
             ModelReference, LanguageDependency, SingleLanguageDependency, DevkitDependency, ModuleFacet,
             ModuleDependency, JavaModuleFacet,
-=======
-            Model, Module, Solution, Language, DevKit, Repository, Project, ProjectModule, ModuleReference,
-            ModelReference, LanguageDependency, SingleLanguageDependency, DevkitDependency, ModuleFacet,
-            JavaModuleFacet, ModuleDependency,
->>>>>>> 04c04b5d
         )
 
         object Model : SimpleConcept(
@@ -99,18 +93,10 @@
             uid = "mps:0a7577d1-d4e5-431d-98b1-fae38f9aee80/474657388638618892",
             directSuperConcepts = listOf(jetbrains_mps_lang_core.BaseConcept, jetbrains_mps_lang_core.INamedConcept),
         ) {
-<<<<<<< HEAD
-            init {
-                addConcept(this)
-            }
-
-            val id by property("0a7577d1-d4e5-431d-98b1-fae38f9aee80/474657388638618892/2615330535972958738")
-=======
             init { addConcept(this) }
 
             val id by property("0a7577d1-d4e5-431d-98b1-fae38f9aee80/474657388638618892/2615330535972958738")
             val stereotype by property("0a7577d1-d4e5-431d-98b1-fae38f9aee80/474657388638618892/3832696962605996173")
->>>>>>> 04c04b5d
 
             val rootNodes = SimpleChildLink(
                 simpleName = "rootNodes",
@@ -140,13 +126,7 @@
             uid = "mps:0a7577d1-d4e5-431d-98b1-fae38f9aee80/474657388638618895",
             directSuperConcepts = listOf(jetbrains_mps_lang_core.BaseConcept, jetbrains_mps_lang_core.INamedConcept),
         ) {
-<<<<<<< HEAD
-            init {
-                addConcept(this)
-            }
-=======
-            init { addConcept(this) }
->>>>>>> 04c04b5d
+            init { addConcept(this) }
 
             val id by property("0a7577d1-d4e5-431d-98b1-fae38f9aee80/474657388638618895/4225291329823310560")
             val moduleVersion by property("0a7577d1-d4e5-431d-98b1-fae38f9aee80/474657388638618895/2206727074858242370")
@@ -187,13 +167,7 @@
             uid = "mps:0a7577d1-d4e5-431d-98b1-fae38f9aee80/7341098702109598211",
             directSuperConcepts = listOf(Module),
         ) {
-<<<<<<< HEAD
-            init {
-                addConcept(this)
-            }
-=======
-            init { addConcept(this) }
->>>>>>> 04c04b5d
+            init { addConcept(this) }
         }
 
         object Language : SimpleConcept(
@@ -201,13 +175,7 @@
             uid = "mps:0a7577d1-d4e5-431d-98b1-fae38f9aee80/7341098702109598212",
             directSuperConcepts = listOf(Module),
         ) {
-<<<<<<< HEAD
-            init {
-                addConcept(this)
-            }
-=======
-            init { addConcept(this) }
->>>>>>> 04c04b5d
+            init { addConcept(this) }
         }
 
         object DevKit : SimpleConcept(
@@ -215,13 +183,7 @@
             uid = "mps:0a7577d1-d4e5-431d-98b1-fae38f9aee80/7341098702109598213",
             directSuperConcepts = listOf(Module),
         ) {
-<<<<<<< HEAD
-            init {
-                addConcept(this)
-            }
-=======
-            init { addConcept(this) }
->>>>>>> 04c04b5d
+            init { addConcept(this) }
         }
 
         object Repository : SimpleConcept(
@@ -229,13 +191,7 @@
             uid = "mps:0a7577d1-d4e5-431d-98b1-fae38f9aee80/474657388638618902",
             directSuperConcepts = listOf(jetbrains_mps_lang_core.BaseConcept),
         ) {
-<<<<<<< HEAD
-            init {
-                addConcept(this)
-            }
-=======
-            init { addConcept(this) }
->>>>>>> 04c04b5d
+            init { addConcept(this) }
 
             val modules = SimpleChildLink(
                 simpleName = "modules",
@@ -244,10 +200,6 @@
                 targetConcept = Module,
                 uid = "0a7577d1-d4e5-431d-98b1-fae38f9aee80/474657388638618902/474657388638618903",
             )
-<<<<<<< HEAD
-=======
-
->>>>>>> 04c04b5d
             val projects = SimpleChildLink(
                 simpleName = "projects",
                 isMultiple = true,
@@ -255,9 +207,6 @@
                 targetConcept = Project,
                 uid = "0a7577d1-d4e5-431d-98b1-fae38f9aee80/474657388638618902/7064605579395546636",
             )
-<<<<<<< HEAD
-=======
-
             val tempModules = SimpleChildLink(
                 simpleName = "tempModules",
                 isMultiple = true,
@@ -265,7 +214,6 @@
                 targetConcept = Module,
                 uid = "0a7577d1-d4e5-431d-98b1-fae38f9aee80/474657388638618902/8226136427470548682",
             )
->>>>>>> 04c04b5d
         }
 
         object Project : SimpleConcept(
@@ -273,13 +221,7 @@
             uid = "mps:0a7577d1-d4e5-431d-98b1-fae38f9aee80/4008363636171860313",
             directSuperConcepts = listOf(jetbrains_mps_lang_core.BaseConcept, jetbrains_mps_lang_core.INamedConcept),
         ) {
-<<<<<<< HEAD
-            init {
-                addConcept(this)
-            }
-=======
-            init { addConcept(this) }
->>>>>>> 04c04b5d
+            init { addConcept(this) }
 
             val modules = SimpleChildLink(
                 simpleName = "modules",
@@ -288,9 +230,6 @@
                 targetConcept = Module,
                 uid = "0a7577d1-d4e5-431d-98b1-fae38f9aee80/4008363636171860313/4008363636171860450",
             )
-<<<<<<< HEAD
-=======
-
             val projectModules = SimpleChildLink(
                 simpleName = "projectModules",
                 isMultiple = true,
@@ -324,7 +263,6 @@
                 targetConcept = Module,
                 uid = "0a7577d1-d4e5-431d-98b1-fae38f9aee80/5782622473578468308/5782622473578468333",
             )
->>>>>>> 04c04b5d
         }
 
         object ModelReference : SimpleConcept(
@@ -332,13 +270,7 @@
             uid = "mps:0a7577d1-d4e5-431d-98b1-fae38f9aee80/6402965165736932003",
             directSuperConcepts = listOf(jetbrains_mps_lang_core.BaseConcept),
         ) {
-<<<<<<< HEAD
-            init {
-                addConcept(this)
-            }
-=======
-            init { addConcept(this) }
->>>>>>> 04c04b5d
+            init { addConcept(this) }
 
             val model = SimpleReferenceLink(
                 simpleName = "model",
@@ -353,13 +285,7 @@
             uid = "mps:0a7577d1-d4e5-431d-98b1-fae38f9aee80/8958347146611575311",
             directSuperConcepts = listOf(jetbrains_mps_lang_core.BaseConcept),
         ) {
-<<<<<<< HEAD
-            init {
-                addConcept(this)
-            }
-=======
-            init { addConcept(this) }
->>>>>>> 04c04b5d
+            init { addConcept(this) }
 
             val uuid by property("0a7577d1-d4e5-431d-98b1-fae38f9aee80/8958347146611575311/8958347146611575314")
             val name by property("0a7577d1-d4e5-431d-98b1-fae38f9aee80/8958347146611575311/8958347146611575315")
@@ -370,13 +296,7 @@
             uid = "mps:0a7577d1-d4e5-431d-98b1-fae38f9aee80/2206727074858242429",
             directSuperConcepts = listOf(LanguageDependency),
         ) {
-<<<<<<< HEAD
-            init {
-                addConcept(this)
-            }
-=======
-            init { addConcept(this) }
->>>>>>> 04c04b5d
+            init { addConcept(this) }
 
             val version by property("0a7577d1-d4e5-431d-98b1-fae38f9aee80/2206727074858242429/2206727074858242435")
         }
@@ -386,37 +306,17 @@
             uid = "mps:0a7577d1-d4e5-431d-98b1-fae38f9aee80/8958347146611575318",
             directSuperConcepts = listOf(LanguageDependency),
         ) {
-<<<<<<< HEAD
+            init { addConcept(this) }
+        }
+
+        object ModuleFacet : SimpleConcept(
+            conceptName = "ModuleFacet",
+            uid = "mps:0a7577d1-d4e5-431d-98b1-fae38f9aee80/2206727074858242403",
+            directSuperConcepts = listOf(jetbrains_mps_lang_core.BaseConcept),
+        ) {
             init {
                 addConcept(this)
             }
-=======
-            init { addConcept(this) }
->>>>>>> 04c04b5d
-        }
-
-        object ModuleFacet : SimpleConcept(
-            conceptName = "ModuleFacet",
-            uid = "mps:0a7577d1-d4e5-431d-98b1-fae38f9aee80/2206727074858242403",
-            directSuperConcepts = listOf(jetbrains_mps_lang_core.BaseConcept),
-        ) {
-<<<<<<< HEAD
-            init {
-                addConcept(this)
-            }
-        }
-
-        object ModuleDependency : SimpleConcept(
-            conceptName = "ModuleDependency",
-            uid = "mps:0a7577d1-d4e5-431d-98b1-fae38f9aee80/2206727074858242415",
-            directSuperConcepts = listOf(jetbrains_mps_lang_core.BaseConcept),
-        ) {
-            init {
-                addConcept(this)
-            }
-=======
-            init { addConcept(this) }
->>>>>>> 04c04b5d
         }
 
         object JavaModuleFacet : SimpleConcept(
@@ -424,11 +324,6 @@
             uid = "mps:0a7577d1-d4e5-431d-98b1-fae38f9aee80/2206727074858242406",
             directSuperConcepts = listOf(ModuleFacet),
         ) {
-<<<<<<< HEAD
-            init {
-                addConcept(this)
-            }
-=======
             init { addConcept(this) }
 
             val generated by property("0a7577d1-d4e5-431d-98b1-fae38f9aee80/2206727074858242406/2206727074858242407")
@@ -448,7 +343,6 @@
             val explicit by property("0a7577d1-d4e5-431d-98b1-fae38f9aee80/2206727074858242415/2206727074858750565")
             val version by property("0a7577d1-d4e5-431d-98b1-fae38f9aee80/2206727074858242415/2206727074858750570")
             val scope by property("0a7577d1-d4e5-431d-98b1-fae38f9aee80/2206727074858242415/8438396892798826745")
->>>>>>> 04c04b5d
         }
     }
 
@@ -462,13 +356,7 @@
             uid = "mps:b6980ebd-f01d-459d-a952-38740f6313b4/7113393488488348863",
             directSuperConcepts = listOf(jetbrains_mps_lang_core.BaseConcept),
         ) {
-<<<<<<< HEAD
-            init {
-                addConcept(this)
-            }
-=======
-            init { addConcept(this) }
->>>>>>> 04c04b5d
+            init { addConcept(this) }
 
             val repositories = SimpleChildLink(
                 simpleName = "repositories",
@@ -484,13 +372,7 @@
             uid = "mps:b6980ebd-f01d-459d-a952-38740f6313b4/7113393488488348864",
             directSuperConcepts = listOf(jetbrains_mps_lang_core.BaseConcept),
         ) {
-<<<<<<< HEAD
-            init {
-                addConcept(this)
-            }
-=======
-            init { addConcept(this) }
->>>>>>> 04c04b5d
+            init { addConcept(this) }
 
             val id by property("b6980ebd-f01d-459d-a952-38740f6313b4/7113393488488348864/7113393488488348870")
 
@@ -508,13 +390,7 @@
             uid = "mps:b6980ebd-f01d-459d-a952-38740f6313b4/7113393488488348865",
             directSuperConcepts = listOf(jetbrains_mps_lang_core.BaseConcept, jetbrains_mps_lang_core.INamedConcept),
         ) {
-<<<<<<< HEAD
-            init {
-                addConcept(this)
-            }
-=======
-            init { addConcept(this) }
->>>>>>> 04c04b5d
+            init { addConcept(this) }
         }
     }
 
