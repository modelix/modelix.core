@file:OptIn(DelicateCoroutinesApi::class)

package org.modelix.model.client2

import INodeJS
import INodeReferenceJS
import kotlinx.coroutines.DelicateCoroutinesApi
import kotlinx.coroutines.GlobalScope
import kotlinx.coroutines.await
import kotlinx.coroutines.promise
import kotlinx.datetime.toJSDate
import org.modelix.datastructures.model.IGenericModelTree
import org.modelix.datastructures.objects.ObjectHash
import org.modelix.model.TreeId
import org.modelix.model.api.INode
import org.modelix.model.api.INodeReference
import org.modelix.model.api.JSNodeConverter
import org.modelix.model.client.IdGenerator
import org.modelix.model.data.ModelData
import org.modelix.model.lazy.CLVersion
import org.modelix.model.lazy.RepositoryId
import org.modelix.model.lazy.createObjectStoreCache
import org.modelix.model.mutable.DummyIdGenerator
import org.modelix.model.mutable.INodeIdGenerator
import org.modelix.model.mutable.ModelixIdGenerator
import org.modelix.model.mutable.VersionedModelTree
import org.modelix.model.mutable.asMutableThreadSafe
import org.modelix.model.mutable.load
import org.modelix.model.mutable.withAutoTransactions
import org.modelix.model.persistent.MapBasedStore
import org.modelix.mps.multiplatform.model.MPSIdGenerator
import kotlin.js.Promise

/**
 * Same as [loadModelsFromJsonAsBranch] but directly returns the [MutableModelTreeJs.rootNode] of the created branch.
 */
@JsExport
fun loadModelsFromJson(json: Array<String>): INodeJS {
    val branch = loadModelsFromJsonAsBranch(json)
    return branch.rootNode
}

/**
 * Load data from JSON strings into an in-memory branch.
 *
 * Each JSON string will be added as child of the [MutableModelTreeJs.rootNode] the created [MutableModelTreeJs].
 */
@JsExport
fun loadModelsFromJsonAsBranch(json: Array<String>): MutableModelTreeJs {
    val tree = IGenericModelTree.builder()
        .graph(createObjectStoreCache(MapBasedStore()).asObjectGraph())
        .withNodeReferenceIds()
        .build()
    val mutableTree = tree.asMutableThreadSafe(ModelixIdGenerator(IdGenerator.getInstance(1), tree.getId()))
    json.forEach { ModelData.fromJson(it).load(mutableTree) }
    return MutableModelTreeJsImpl(mutableTree.withAutoTransactions())
}

/**
 * Create a client connected to the model server.
 *
 * @param url URL to the V2 endpoint of the model server.
 * e.g., http://localhost:28102/v2
 */
@JsExport
fun connectClient(url: String, bearerTokenProvider: (() -> Promise<String?>)? = null): Promise<ClientJS> {
    return GlobalScope.promise {
        val clientBuilder = ModelClientV2.builder()
            .url(url)

        if (bearerTokenProvider != null) {
            clientBuilder.authToken { bearerTokenProvider().await() }
        }
        val client = clientBuilder.build()
        client.init()
        return@promise ClientJSImpl(client)
    }
}

@JsExport
sealed class IdSchemeJS() {
    object MPS : IdSchemeJS()
    object MODELIX : IdSchemeJS()
    object READONLY : IdSchemeJS()
}

@JsExport
data class VersionInformationWithModelTree(val version: VersionInformationJS, val tree: MutableModelTreeJs)

/**
 * JS-API for [ModelClientV2].
 * Can be used to perform operations on the model server and to read and write model data.
 *
 * The full version data of an [ModelClientV2] is not exposed because most parts model API are not exposed to JS yet.
 * See https://issues.modelix.org/issue/MODELIX-962
 */
@JsExport
interface ClientJS {

    /**
     * Provide a user ID to the model client.
     * The user ID is used to set the author of newly created versions.
     * See [VersionInformationJS.author]
     *
     * The server might reject a user ID from the client
     * when a configured authorization specifies another user ID.
     *
     * @param userId provided user ID
     */
    fun setClientProvidedUserId(userId: String)

    /**
     * Create a repository
     *
     * @param repositoryId ID of repository to be created
     * @param useRoleIds whether the tree created for the initial version uses UIDs or names
     *                   to access roles see [ITree.usesRoleIds]
     */
    fun initRepository(repositoryId: String, useRoleIds: Boolean = true): Promise<Unit>

<<<<<<< HEAD
    fun loadReadonlyVersion(repositoryId: String, versionHash: String): Promise<VersionInformationWithModelTree>
=======
    fun getHistoryRangeForBranch(repositoryId: String, branchId: String, skip: Int, limit: Int): Promise<Array<VersionInformationJS>>
    fun getHistoryRange(repositoryId: String, headVersion: String, skip: Int, limit: Int): Promise<Array<VersionInformationJS>>
>>>>>>> 0ab35546

    /**
     * Fetch existing branches for a given repository from the model server.
     *
     * @param repositoryId Repository ID to fetch branches from.
     */
    fun fetchBranches(repositoryId: String): Promise<Array<String>>

    /**
     * Fetch existing repositories from the model server.
     */
    fun fetchRepositories(): Promise<Array<String>>

    /**
     * Starts a replicated model for a given branch.
     * [ReplicatedModelJS.getBranch] can then be used to access the replicated branch.
     *
     * @param repositoryId Repository ID of the branch to replicate.
     * @param branchId ID of the branch to replicate.
     */
    fun startReplicatedModel(repositoryId: String, branchId: String, idScheme: IdSchemeJS): Promise<ReplicatedModelJS>

    /**
     * Dispose the client by closing the underlying connection to the model server.
     */
    fun dispose()
}

internal class ClientJSImpl(private val modelClient: ModelClientV2) : ClientJS {

    override fun setClientProvidedUserId(userId: String) {
        modelClient.setClientProvidedUserId(userId)
    }

    override fun initRepository(repositoryId: String, useRoleIds: Boolean): Promise<Unit> {
        return GlobalScope.promise {
            modelClient.initRepository(RepositoryId(repositoryId), useRoleIds)
            return@promise
        }
    }

    override fun fetchRepositories(): Promise<Array<String>> {
        return GlobalScope.promise {
            return@promise modelClient.listRepositories()
                .map { it.id }.toTypedArray()
        }
    }

    override fun fetchBranches(
        repositoryId: String,
    ): Promise<Array<String>> {
        return GlobalScope.promise {
            val repositoryIdObject = RepositoryId(repositoryId)
            return@promise modelClient.listBranches(repositoryIdObject)
                .map { it.branchName }.toTypedArray()
        }
    }

    override fun startReplicatedModel(
        repositoryId: String,
        branchId: String,
        idScheme: IdSchemeJS,
    ): Promise<ReplicatedModelJS> = startReplicatedModelWithIdGenerator(
        repositoryId,
        branchId,
        when (idScheme) {
            IdSchemeJS.READONLY -> { treeId -> DummyIdGenerator() }
            IdSchemeJS.MODELIX -> { treeId -> ModelixIdGenerator(modelClient.getIdGenerator(), treeId) }
            IdSchemeJS.MPS -> { treeId -> MPSIdGenerator(modelClient.getIdGenerator(), treeId) }
        },
    )

    private fun startReplicatedModelWithIdGenerator(repositoryId: String, branchId: String, idGenerator: (TreeId) -> INodeIdGenerator<INodeReference>): Promise<ReplicatedModelJS> {
        val modelClient = modelClient
        val branchReference = RepositoryId(repositoryId).getBranchReference(branchId)
        val model: ReplicatedModel = modelClient.getReplicatedModel(branchReference, idGenerator)
        return GlobalScope.promise {
            model.start()
            return@promise ReplicatedModelJSImpl(model)
        }
    }

<<<<<<< HEAD
    override fun loadReadonlyVersion(repositoryId: String, versionHash: String): Promise<VersionInformationWithModelTree> {
        return GlobalScope.promise {
            val version = modelClient.loadVersion(RepositoryId(repositoryId), versionHash, null)
            VersionInformationWithModelTree(
                VersionInformationJS(
                    (version as CLVersion).author,
                    version.getTimestamp()?.toJSDate(),
                    version.getContentHash(),
                ),
                MutableModelTreeJsImpl(VersionedModelTree(version).withAutoTransactions()),
            )
        }
    }
=======
    override fun getHistoryRangeForBranch(repositoryId: String, branchId: String, skip: Int, limit: Int) =
        GlobalScope.promise { modelClient.pullHash(RepositoryId(repositoryId).getBranchReference(branchId)) }
            .then { getHistoryRange(repositoryId, it, skip, limit) }
            .then { it }

    override fun getHistoryRange(repositoryId: String, headVersion: String, skip: Int, limit: Int) =
        GlobalScope.promise {
            modelClient.getHistoryRange(
                RepositoryId(repositoryId),
                ObjectHash(headVersion),
                skip.toLong(),
                limit.toLong(),
            )
                .filterIsInstance<CLVersion>()
                .map {
                    VersionInformationJS(
                        it.author,
                        it.getTimestamp()?.toJSDate(),
                        it.getObjectHash().toString(),
                    )
                }
                .toTypedArray()
        }
>>>>>>> 0ab35546

    override fun dispose() {
        modelClient.close()
    }
}

typealias ChangeHandler = (ChangeJS) -> Unit

/**
 * JS-API for [MutableModelTree].
 * Can be used to read and write model data.
 *
 * The full version data of an [ModelClientV2] is not exposed because most parts model API are not exposed to JS yet.
 * See https://issues.modelix.org/issue/MODELIX-962
 */
@JsExport
interface MutableModelTreeJs {
    /**
     * Get root in the branch.
     * The root node can be used to read and write model data.
     */
    val rootNode: INodeJS

    /**
     * Find the node for the given reference in the branch.
     * Returns `null` if the node cannot be found.
     *
     * @param reference the reference to the node.
     */
    fun resolveNode(reference: INodeReferenceJS): INodeJS?

    /**
     * Add a change handler to the branch.
     * The change handler will be called when data on the branch changes.
     */
    fun addListener(handler: ChangeHandler)

    /**
     * Remove a change handler from the branch.
     */
    fun removeListener(handler: ChangeHandler)
}

internal fun toNodeJs(rootNode: INode) = JSNodeConverter.nodeToJs(rootNode).unsafeCast<INodeJS>()<|MERGE_RESOLUTION|>--- conflicted
+++ resolved
@@ -118,12 +118,10 @@
      */
     fun initRepository(repositoryId: String, useRoleIds: Boolean = true): Promise<Unit>
 
-<<<<<<< HEAD
     fun loadReadonlyVersion(repositoryId: String, versionHash: String): Promise<VersionInformationWithModelTree>
-=======
+
     fun getHistoryRangeForBranch(repositoryId: String, branchId: String, skip: Int, limit: Int): Promise<Array<VersionInformationJS>>
     fun getHistoryRange(repositoryId: String, headVersion: String, skip: Int, limit: Int): Promise<Array<VersionInformationJS>>
->>>>>>> 0ab35546
 
     /**
      * Fetch existing branches for a given repository from the model server.
@@ -206,7 +204,6 @@
         }
     }
 
-<<<<<<< HEAD
     override fun loadReadonlyVersion(repositoryId: String, versionHash: String): Promise<VersionInformationWithModelTree> {
         return GlobalScope.promise {
             val version = modelClient.loadVersion(RepositoryId(repositoryId), versionHash, null)
@@ -220,7 +217,7 @@
             )
         }
     }
-=======
+
     override fun getHistoryRangeForBranch(repositoryId: String, branchId: String, skip: Int, limit: Int) =
         GlobalScope.promise { modelClient.pullHash(RepositoryId(repositoryId).getBranchReference(branchId)) }
             .then { getHistoryRange(repositoryId, it, skip, limit) }
@@ -244,7 +241,6 @@
                 }
                 .toTypedArray()
         }
->>>>>>> 0ab35546
 
     override fun dispose() {
         modelClient.close()
