/*
 * Copyright (c) 2022.
 *
 * Licensed under the Apache License, Version 2.0 (the "License");
 * you may not use this file except in compliance with the License.
 * You may obtain a copy of the License at
 *
 *         http://www.apache.org/licenses/LICENSE-2.0
 *
 * Unless required by applicable law or agreed to in writing, software
 * distributed under the License is distributed on an "AS IS" BASIS,
 * WITHOUT WARRANTIES OR CONDITIONS OF ANY KIND, either express or implied.
 * See the License for the specific language governing permissions and
 * limitations under the License.
 */

package org.modelix.model.server.light

import io.ktor.http.*
import io.ktor.server.application.*
import io.ktor.server.engine.*
import io.ktor.server.netty.*
import io.ktor.server.plugins.cors.routing.*
<<<<<<< HEAD
import io.ktor.server.request.*
=======
>>>>>>> 05d2a76e
import io.ktor.server.response.*
import io.ktor.server.routing.*
import io.ktor.server.websocket.*
import io.ktor.util.*
import io.ktor.websocket.*
import kotlinx.coroutines.*
import org.modelix.model.api.*
import org.modelix.model.server.api.AddNewChildNodeOpData
import org.modelix.model.server.api.ChangeSetId
import org.modelix.model.server.api.DeleteNodeOpData
import org.modelix.model.server.api.ExceptionData
import org.modelix.model.server.api.MessageFromClient
import org.modelix.model.server.api.MessageFromServer
import org.modelix.model.server.api.MoveNodeOpData
import org.modelix.model.server.api.NodeData
import org.modelix.model.server.api.NodeId
import org.modelix.model.server.api.OperationData
import org.modelix.model.server.api.ModelQuery
import org.modelix.model.server.api.SetPropertyOpData
import org.modelix.model.server.api.SetReferenceOpData
import org.modelix.model.server.api.VersionData
import org.modelix.model.server.api.buildModelQuery
import org.modelix.modelql.core.UnboundQuery
import org.modelix.modelql.core.QueryDescriptor
import org.modelix.modelql.core.first
import org.modelix.modelql.core.map
import org.modelix.modelql.untyped.UntypedModelQL
import org.modelix.modelql.untyped.query
import java.time.Duration
import java.util.*
import kotlin.time.Duration.Companion.seconds

class LightModelServer @JvmOverloads constructor (val port: Int, val rootNode: INode, val ignoredRoles: Set<IRole> = emptySet(), additionalHealthChecks: List<IHealthCheck> = emptyList()) {

    companion object {
        private val LOG = mu.KotlinLogging.logger {  }
    }

    private var server: NettyApplicationEngine? = null
    private val sessions: MutableSet<SessionData> = Collections.synchronizedSet(HashSet())
    private val ignoredRolesCache: MutableMap<IConceptReference, IgnoredRoles> = HashMap()
    private val healthChecks: List<IHealthCheck> = listOf(object : IHealthCheck {
        override val id: String = "readRootNode"
        override val enabledByDefault: Boolean = true

        override fun run(output: StringBuilder): Boolean {
            val count = getArea().executeRead { rootNode.allChildren.count() }
            output.appendLine("root node has $count children")
            return true
        }
    }) + additionalHealthChecks

    fun start() {
        LOG.trace { "server starting on port $port ..." }
        server = embeddedServer(Netty, port = port) {
            installHandlers()
        }
        server!!.start()
        LOG.trace { "server started" }
    }

    fun stop() {
        LOG.trace { "server stopping ..." }
        server?.stop()
        server = null
        LOG.trace { "server stopped" }
    }

    fun nodeChanged(node: INode) {
        LOG.trace { "node changed: $node" }
        synchronized(sessions) {
            for (session in sessions) {
                synchronized(session) {
                    session.nodeChanged(node)
                }
            }
        }
    }

    fun sendUpdate() {
        val sessionsCopy = synchronized(sessions) { sessions.toList() }
        runBlocking {
            for (session in sessionsCopy) {
                launch {
                    session.sendUpdate()
                }
            }
        }
    }

    private fun getArea() = rootNode.getArea()

    fun Application.installHandlers() {
        install(WebSockets) {
            pingPeriod = Duration.ofSeconds(15)
            timeout = Duration.ofSeconds(15)
            maxFrameSize = Long.MAX_VALUE
            masking = false
        }
        routing {
            webSocket("/ws") {
                var session: SessionData? = null
                try {
                    session = SessionData(this)
                    sessions.add(session)
                    handleWebsocket(session)
                } catch (ex: Exception) {
                    LOG.error(ex) { "Error in websocket handler" }
                } finally {
                    sessions.remove(session)
                }
            }
<<<<<<< HEAD
            post("query") {
                val serializedQuery = call.receiveText()
                val queryDescriptor = UntypedModelQL.json.decodeFromString<QueryDescriptor>(serializedQuery)
                val query = queryDescriptor.createQuery() as UnboundQuery<INode, Any?>
                LOG.debug { "query: $query" }
                val nodeResolutionScope: INodeResolutionScope = getArea()
                val transactionBody: () -> Any? = {
                    runBlocking {
                        withContext(nodeResolutionScope) {
                            rootNode.query { it.map(query).first() }
                        }
                    }
                }
                val result: Any? = if (query.requiresWriteAccess()) {
                    getArea().executeWrite(transactionBody)
                } else {
                    getArea().executeRead(transactionBody)
                }
                val serializer = query.getOutputSerializer(UntypedModelQL.json.serializersModule)
                val serializedResult = UntypedModelQL.json.encodeToString(serializer, result)
                call.respond(serializedResult)
            }
            get("health") {
                call.respond("healthy")
=======
            get("/health") {
                val output = StringBuilder()
                try {
                    val allChecks = healthChecks.associateBy { it.id }.toMap()
                    val enabledChecks = allChecks.filter { it.value.enabledByDefault }.keys.toMutableSet()

                    call.request.queryParameters.entries().forEach { entry ->
                        entry.value.forEach { value ->
                            if (!allChecks.containsKey(entry.key)) throw IllegalArgumentException("Unknown check: ${entry.key}")
                            if (value.toBooleanStrict()) {
                                enabledChecks.add(entry.key)
                            } else {
                                enabledChecks.remove(entry.key)
                            }
                        }
                    }
                    var isHealthy = true
                    for (healthCheck in allChecks.values) {
                        if (enabledChecks.contains(healthCheck.id)) {
                            output.appendLine("--- running check '${healthCheck.id}' ---")
                            val result = healthCheck.run(output)
                            output.appendLine()
                            output.appendLine("-> " + if (result) "successful" else "failed")
                            isHealthy = isHealthy && result
                        } else {
                            output.appendLine("--- check '${healthCheck.id}' is disabled. Use '/health?${healthCheck.id}=true' to enable it.")
                        }
                    }
                    if (isHealthy) {
                        call.respond(HttpStatusCode.OK, "healthy\n\n$output")
                    } else {
                        call.respond(HttpStatusCode.InternalServerError, "unhealthy\n\n$output")
                    }
                } catch (ex: Exception) {
                    output.appendLine()
                    output.appendLine(ex.stackTraceToString())
                    call.respond(HttpStatusCode.InternalServerError, "unhealthy\n\n$output")
                }
>>>>>>> 05d2a76e
            }
        }
        install(CORS) {
            anyHost()
            allowHeader(HttpHeaders.ContentType)
            allowMethod(HttpMethod.Options)
            allowMethod(HttpMethod.Get)
            allowMethod(HttpMethod.Put)
            allowMethod(HttpMethod.Post)
        }
    }

    private suspend fun DefaultWebSocketServerSession.handleWebsocket(session: SessionData) {
        LOG.trace { "New client connected" }
        withTimeout(10.seconds) {
            session.sendMessage(getArea().executeRead {
                session.createUpdateMessage()
            })
        }

        for (frame in incoming) {
            when (frame) {
                is Frame.Text -> {
                    val json = frame.readText()
                    LOG.trace { "incoming message: ${json.take(5000)}" }
                    val message = MessageFromClient.fromJson(json)
                    message.query?.let { session.replaceQuery(it) }
                    val ops = message.operations ?: emptyList()
                    val response = if (ops.isNotEmpty()) {
                        withContext(Dispatchers.Main) { // write access in MPS is only allowed from EDT
                            getArea().executeWrite { session.applyUpdate(ops, message.changeSetId) }
                        }
                    } else {
                        getArea().executeRead { session.applyUpdate(ops, message.changeSetId) }
                    }
                    send(response.toJson())
                }
                else -> {}
            }
        }
    }

    private fun NodeId.resolveNode(): INode {
        return INodeReferenceSerializer.deserialize(this).resolveNode(getArea())
            ?: throw IllegalArgumentException("Node not found: $this")
    }

    inner class SessionData(val websocketSession: DefaultWebSocketServerSession) {
        private var query: ModelQuery = buildModelQuery {}
        private val queryExecutor = IncrementalModelQueryExecutor(rootNode)

        @Synchronized
        fun replaceQuery(newQuery: ModelQuery) {
            query = newQuery
        }

        @Synchronized
        fun nodeChanged(node: INode) {
            queryExecutor.invalidate(setOf(node.reference))
        }

        @Synchronized
        fun createUpdate(): VersionData {
            val nodesToUpdate: MutableSet<INode> = HashSet()
            queryExecutor.update(query) { nodesToUpdate += it }
            val nodeDataList = nodesToUpdate.mapNotNull { try { it.toData() } catch (ex: Exception) { null } }
            return VersionData(
                repositoryId = null,
                versionHash = null,
                rootNodeId = rootNode.nodeId(),
                usesRoleIds = rootNode.usesRoleIds(),
                nodes = nodeDataList
            )
        }

        fun createUpdateMessage(): MessageFromServer {
            return MessageFromServer(
                version = createUpdate(),
                replacedIds = null,
                appliedChangeSet = null,
                exception = null
            )
        }

        suspend fun sendUpdate() {
            sendMessage(createUpdateMessage())
        }

        suspend fun sendMessage(message: MessageFromServer) {
            val json = message.toJson()
            LOG.trace { "outgoing message: ${json.take(5000)}" }
            websocketSession.send(json)
        }

        @Synchronized
        fun applyUpdate(operations: List<OperationData>, changeSetId: ChangeSetId?): MessageFromServer {
            try {
                val updateSession = UpdateSession()
                operations.forEach { updateSession.applyOperation(it) }
                return MessageFromServer(
                    version = createUpdate(),
                    replacedIds = updateSession.replacedIds,
                    appliedChangeSet = changeSetId,
                )
            } catch (ex: Exception) {
                return MessageFromServer(exception = ExceptionData(ex))
            }
        }

        private inner class UpdateSession() {
            val replacedIds: MutableMap<NodeId, NodeId> = HashMap()
            val modifiedNodes: MutableSet<INodeReference> = HashSet()

            private fun NodeId.replaceAndResolve(): INode {
                return (replacedIds[this] ?: this).resolveNode()
            }

            fun applyOperation(op: OperationData) {
                when (op) {
                    is AddNewChildNodeOpData -> {
                        val parent = op.parentNode.replaceAndResolve()
                        modifiedNodes.add(parent.reference)
                        val newNode = parent.addNewChild(
                            role = op.role,
                            index = op.index,
                            concept = op.concept?.let { ConceptReference(it) }
                        )
                        replacedIds[op.childId] = newNode.nodeId()
                    }
                    is DeleteNodeOpData -> {
                        val node = op.nodeId.replaceAndResolve()
                        node.parent?.reference?.let { modifiedNodes.add(it) }
                        node.remove()
                    }
                    is MoveNodeOpData -> {
                        val newParent = op.newParentNode.replaceAndResolve()
                        val child = op.childId.replaceAndResolve()
                        val oldParent = child.parent
                        modifiedNodes.add(newParent.reference)
                        modifiedNodes.add(child.reference)
                        oldParent?.reference?.let { modifiedNodes.add(it) }
                        newParent.moveChild(
                            role = op.newRole,
                            index = op.newIndex,
                            child = child
                        )
                    }
                    is SetPropertyOpData -> {
                        val node = op.node.replaceAndResolve()
                        modifiedNodes.add(node.reference)
                        node.setPropertyValue(op.role, op.value)
                    }
                    is SetReferenceOpData -> {
                        val node = op.node.replaceAndResolve()
                        modifiedNodes.add(node.reference)
                        node.setReferenceTarget(op.role, op.target?.resolveNode())
                    }
                }
            }
        }
    }

    private fun INode.toData(): NodeData {
        val conceptRef = concept?.getReference()
        val ignored = if (conceptRef == null) IgnoredRoles.EMPTY else ignoredRolesCache.getOrPut(conceptRef) {
            val ignoredChildRoles = concept?.getAllChildLinks()?.intersect(ignoredRoles)?.map { it.key(this) }?.toSet() ?: emptySet()
            val ignoredPropertyRoles = concept?.getAllProperties()?.intersect(ignoredRoles)?.map { it.key(this) }?.toSet() ?: emptySet()
            val ignoredReferenceRoles = concept?.getAllReferenceLinks()?.intersect(ignoredRoles)?.map { it.key(this) }?.toSet() ?: emptySet()
            IgnoredRoles(ignoredChildRoles, ignoredPropertyRoles, ignoredReferenceRoles).optimizeEmpty()
        }

        val childrenMap = LinkedHashMap<String?, List<NodeId>>()
        for (group in this.allChildren.groupBy { it.roleInParent }) {
            if (ignored.children.contains(group.key)) continue
            try {
                childrenMap[group.key] = group.value.map { it.nodeId() }
            } catch (ex: Exception) {
                LOG.warn { "Failed to serialize a child in ${this.concept?.getShortName()}.${group.key}. Excluding this role. ${ex.message}" }
            }
        }
        return NodeData(
            nodeId = this.nodeId(),
            concept = this.getConceptReference()?.getUID(),
            parent = this.parent?.reference?.serialize(),
            role = this.roleInParent,
            properties = this.getPropertyRoles().minus(ignored.properties)
                .associateWithNotNull { this.getPropertyValue(it) },
            references = this.getReferenceRoles().minus(ignored.references)
                .associateWithNotNull { this.getReferenceTargetRef(it)?.serialize() },
            children = childrenMap,
        )
    }

    interface IHealthCheck {
        val id: String
        val enabledByDefault: Boolean
        fun run(output: StringBuilder): Boolean
    }
}

private class IgnoredRoles(val children: Set<String>, val properties: Set<String>, val references: Set<String>) {
    fun isEmpty() = children.isEmpty() && properties.isEmpty() && references.isEmpty()
    fun optimizeEmpty() = if (isEmpty()) EMPTY else this
    companion object {
        val EMPTY = IgnoredRoles(emptySet(), emptySet(), emptySet())
    }
}

private fun INode.nodeId() = reference.serialize()
private fun INodeReference.nodeId() = serialize()

private fun <K, V : Any> Iterable<K>.associateWithNotNull(valueSelector: (K) -> V?): Map<K, V> {
    return map { it to valueSelector(it) }.mapNotNull { p -> p.second?.let { Pair(p.first, it) } }.toMap()
}<|MERGE_RESOLUTION|>--- conflicted
+++ resolved
@@ -21,10 +21,7 @@
 import io.ktor.server.engine.*
 import io.ktor.server.netty.*
 import io.ktor.server.plugins.cors.routing.*
-<<<<<<< HEAD
 import io.ktor.server.request.*
-=======
->>>>>>> 05d2a76e
 import io.ktor.server.response.*
 import io.ktor.server.routing.*
 import io.ktor.server.websocket.*
@@ -137,7 +134,45 @@
                     sessions.remove(session)
                 }
             }
-<<<<<<< HEAD
+            get("/health") {
+                val output = StringBuilder()
+                try {
+                    val allChecks = healthChecks.associateBy { it.id }.toMap()
+                    val enabledChecks = allChecks.filter { it.value.enabledByDefault }.keys.toMutableSet()
+
+                    call.request.queryParameters.entries().forEach { entry ->
+                        entry.value.forEach { value ->
+                            if (!allChecks.containsKey(entry.key)) throw IllegalArgumentException("Unknown check: ${entry.key}")
+                            if (value.toBooleanStrict()) {
+                                enabledChecks.add(entry.key)
+                            } else {
+                                enabledChecks.remove(entry.key)
+                            }
+                        }
+                    }
+                    var isHealthy = true
+                    for (healthCheck in allChecks.values) {
+                        if (enabledChecks.contains(healthCheck.id)) {
+                            output.appendLine("--- running check '${healthCheck.id}' ---")
+                            val result = healthCheck.run(output)
+                            output.appendLine()
+                            output.appendLine("-> " + if (result) "successful" else "failed")
+                            isHealthy = isHealthy && result
+                        } else {
+                            output.appendLine("--- check '${healthCheck.id}' is disabled. Use '/health?${healthCheck.id}=true' to enable it.")
+                        }
+                    }
+                    if (isHealthy) {
+                        call.respond(HttpStatusCode.OK, "healthy\n\n$output")
+                    } else {
+                        call.respond(HttpStatusCode.InternalServerError, "unhealthy\n\n$output")
+                    }
+                } catch (ex: Exception) {
+                    output.appendLine()
+                    output.appendLine(ex.stackTraceToString())
+                    call.respond(HttpStatusCode.InternalServerError, "unhealthy\n\n$output")
+                }
+            }
             post("query") {
                 val serializedQuery = call.receiveText()
                 val queryDescriptor = UntypedModelQL.json.decodeFromString<QueryDescriptor>(serializedQuery)
@@ -159,49 +194,6 @@
                 val serializer = query.getOutputSerializer(UntypedModelQL.json.serializersModule)
                 val serializedResult = UntypedModelQL.json.encodeToString(serializer, result)
                 call.respond(serializedResult)
-            }
-            get("health") {
-                call.respond("healthy")
-=======
-            get("/health") {
-                val output = StringBuilder()
-                try {
-                    val allChecks = healthChecks.associateBy { it.id }.toMap()
-                    val enabledChecks = allChecks.filter { it.value.enabledByDefault }.keys.toMutableSet()
-
-                    call.request.queryParameters.entries().forEach { entry ->
-                        entry.value.forEach { value ->
-                            if (!allChecks.containsKey(entry.key)) throw IllegalArgumentException("Unknown check: ${entry.key}")
-                            if (value.toBooleanStrict()) {
-                                enabledChecks.add(entry.key)
-                            } else {
-                                enabledChecks.remove(entry.key)
-                            }
-                        }
-                    }
-                    var isHealthy = true
-                    for (healthCheck in allChecks.values) {
-                        if (enabledChecks.contains(healthCheck.id)) {
-                            output.appendLine("--- running check '${healthCheck.id}' ---")
-                            val result = healthCheck.run(output)
-                            output.appendLine()
-                            output.appendLine("-> " + if (result) "successful" else "failed")
-                            isHealthy = isHealthy && result
-                        } else {
-                            output.appendLine("--- check '${healthCheck.id}' is disabled. Use '/health?${healthCheck.id}=true' to enable it.")
-                        }
-                    }
-                    if (isHealthy) {
-                        call.respond(HttpStatusCode.OK, "healthy\n\n$output")
-                    } else {
-                        call.respond(HttpStatusCode.InternalServerError, "unhealthy\n\n$output")
-                    }
-                } catch (ex: Exception) {
-                    output.appendLine()
-                    output.appendLine(ex.stackTraceToString())
-                    call.respond(HttpStatusCode.InternalServerError, "unhealthy\n\n$output")
-                }
->>>>>>> 05d2a76e
             }
         }
         install(CORS) {
