import com.github.jengelman.gradle.plugins.shadow.tasks.ShadowJar
import com.github.jengelman.gradle.plugins.shadow.transformers.PropertiesFileTransformer

plugins {
    application
    id("com.diffplug.spotless")
    `maven-publish`
    id("com.adarshr.test-logger") version "2.1.0"
    id("org.jetbrains.kotlin.jvm")
    id("com.github.johnrengelman.shadow") version "7.1.2"
    kotlin("plugin.serialization")
}

description = "Model Server offering access to model storage"

defaultTasks.add("build")

/*compileJava {
    sourceCompatibility = '11'
    targetCompatibility = '11'
}*/

val mpsExtensionsVersion: String by project
val modelixCoreVersion: String by rootProject
val ktorVersion: String by rootProject
val kotlinCoroutinesVersion: String by rootProject
val kotlinVersion: String by rootProject
val logbackVersion: String by rootProject

dependencies {
    implementation("org.jetbrains.kotlin:kotlin-stdlib:$kotlinVersion")
    implementation("org.jetbrains.kotlinx:kotlinx-serialization-json:1.3.2")
    implementation("org.jetbrains.kotlinx:kotlinx-coroutines-core:$kotlinCoroutinesVersion")

    implementation(project(":model-api"))
    implementation(project(":model-server-api"))
    implementation(project(":model-client", configuration = "jvmRuntimeElements"))
    implementation(project(":authorization"))
    implementation("org.apache.commons:commons-lang3:3.10")

    implementation("org.json:json:20220320")
    implementation("org.java-websocket:Java-WebSocket:1.5.0")
    implementation("org.apache.commons:commons-collections4:4.4")
    implementation("io.lettuce:lettuce-core:5.1.8.RELEASE")
    implementation("ch.qos.logback:logback-classic:1.2.9")

    implementation("io.ktor", "ktor-server-core", ktorVersion)
    implementation("io.ktor", "ktor-server-cors", ktorVersion)
    implementation("io.ktor", "ktor-server-netty", ktorVersion)
    implementation("io.ktor", "ktor-server-html-builder", ktorVersion)
    implementation("io.ktor:ktor-server-auth:$ktorVersion")
    implementation("io.ktor:ktor-server-auth-jwt:$ktorVersion")
    implementation("io.ktor:ktor-server-status-pages:$ktorVersion")
    implementation("io.ktor:ktor-server-forwarded-header:$ktorVersion")
    implementation("io.ktor:ktor-server-websockets:$ktorVersion")

    val igniteVersion = "2.13.0"
    implementation("org.apache.ignite:ignite-core:$igniteVersion")
    implementation("org.apache.ignite:ignite-spring:$igniteVersion")
    implementation("org.apache.ignite:ignite-indexing:$igniteVersion")

    implementation("org.postgresql:postgresql:42.3.3")

    implementation("commons-io:commons-io:2.7")
    implementation("com.google.guava:guava:30.0-jre")
    implementation("com.beust:jcommander:1.7")
    implementation("org.apache.cxf:cxf-rt-rs-sse:3.3.7")
    implementation("org.apache.cxf:cxf-rt-rs-client:3.3.7")

    testImplementation("junit:junit:4.13.1")
    testImplementation("io.cucumber:cucumber-java:6.2.2")
    testImplementation("io.ktor:ktor-server-test-host:$ktorVersion")
    testImplementation("org.jetbrains.kotlin:kotlin-test:$kotlinVersion")
    implementation(kotlin("test-junit"))
}

val cucumberRuntime by configurations.creating {
    extendsFrom(configurations["testImplementation"])
}

tasks.named<ShadowJar>("shadowJar") {
    archiveBaseName.set("model-server")
    archiveClassifier.set("fatJar")
    archiveVersion.set("latest")
    manifest {
        attributes["Main-Class"] = "org.modelix.model.server.Main"
    }

    mergeServiceFiles()
    append("META-INF/spring.schemas")
    append("META-INF/spring.handlers")
    append("META-INF/spring.tooling")

    transform(PropertiesFileTransformer::class.java) {
        paths = listOf("META-INF/spring.factories")
        mergeStrategy = "append"
    }
}

val fatJarFile = file("$buildDir/libs/model-server-latest-fatJar.jar")
val fatJarArtifact = artifacts.add("archives", fatJarFile) {
    type = "jar"
    builtBy("shadowJar")
}

val cucumber = task("cucumber") {
    dependsOn("shadowJar", "compileTestJava")
    doLast {
        javaexec {
            mainClass.set("io.cucumber.core.cli.Main")
            classpath = cucumberRuntime + sourceSets.main.get().output + sourceSets.test.get().output
            // Change glue for your project package where the step definitions are.
            // And where the feature files are.
            args = listOf("--plugin", "pretty", "--glue", "org.modelix.model.server.functionaltests", "src/test/resources/functionaltests")

        }
    }
}

tasks.named("test") {
    dependsOn("cucumber")
}

task("copyLibs", Sync::class) {
    into("$buildDir/dependency-libs")
    from(configurations.runtimeClasspath)
}

tasks.named("assemble") {
    finalizedBy("copyLibs")
}

application {
    mainClass.set("org.modelix.model.server.Main")
<<<<<<< HEAD
}

tasks.register<JavaExec>("dev") {
    mainClass.set(application.mainClass)
    group = ApplicationPlugin.APPLICATION_GROUP
    val dumpFile = file("model-server.dump")
    description = "Runs the model server in development mode (in-memory, contents read from/dumped into ${dumpFile.relativeTo(projectDir)})"

    classpath(sourceSets.main.map { it.runtimeClasspath })

    systemProperty("io.ktor.development", "true")

    args("-inmemory")

    argumentProviders.add(CommandLineArgumentProvider { if (dumpFile.exists()) { listOf("-dumpin", dumpFile.path) } else { emptyList<String>() } })
    args("-dumpout", dumpFile)
=======
>>>>>>> a29ed686
}

publishing {
    publications {
        create<MavenPublication>("modelServer") {
            groupId = project.group as String
            artifactId = "model-server"
            version = project.version as String

            from(components["java"])
        }

        create<MavenPublication>("modelServerFatJar") {
            groupId = project.group as String
            artifactId = "model-server-fatjar"
            artifact(fatJarArtifact)
        }
    }
}

spotless {
    java {
        googleJavaFormat("1.8").aosp()
        licenseHeader("/*\n" +
                """ * Licensed under the Apache License, Version 2.0 (the "License");""" + "\n" +
                """ * you may not use this file except in compliance with the License.""" + "\n" +
                """ * You may obtain a copy of the License at""" + "\n" +
                """ *""" + "\n" +
                """ *  http://www.apache.org/licenses/LICENSE-2.0"""+ "\n" +
                """ *""" + "\n" +
                """ * Unless required by applicable law or agreed to in writing,""" + "\n" +
                """ * software distributed under the License is distributed on an""" + "\n" +
                """ * "AS IS" BASIS, WITHOUT WARRANTIES OR CONDITIONS OF ANY""" + "\n" +
                """ * KIND, either express or implied.  See the License for the""" + "\n" +
                """ * specific language governing permissions and limitations""" + "\n" +
                """ * under the License. """ + "\n" +
                " */\n"+
                "\n")
        /*licenseHeader '/*\n' +
                ' * Licensed under the Apache License, Version 2.0 (the "License");\n' +
                ' * you may not use this file except in compliance with the License.\n' +
                ' * You may obtain a copy of the License at\n' +
                ' *\n' +
                ' *  http://www.apache.org/licenses/LICENSE-2.0\n' +
                ' *\n' +
                ' * Unless required by applicable law or agreed to in writing,\n' +
                ' * software distributed under the License is distributed on an\n' +
                ' * "AS IS" BASIS, WITHOUT WARRANTIES OR CONDITIONS OF ANY\n' +
                ' * KIND, either express or implied.  See the License for the\n' +
                ' * specific language governing permissions and limitations\n' +
                ' * under the License. \n' +
                ' */\n' +
                '\n'*/
    }
}
<|MERGE_RESOLUTION|>--- conflicted
+++ resolved
@@ -132,7 +132,6 @@
 
 application {
     mainClass.set("org.modelix.model.server.Main")
-<<<<<<< HEAD
 }
 
 tasks.register<JavaExec>("dev") {
@@ -149,8 +148,6 @@
 
     argumentProviders.add(CommandLineArgumentProvider { if (dumpFile.exists()) { listOf("-dumpin", dumpFile.path) } else { emptyList<String>() } })
     args("-dumpout", dumpFile)
-=======
->>>>>>> a29ed686
 }
 
 publishing {
