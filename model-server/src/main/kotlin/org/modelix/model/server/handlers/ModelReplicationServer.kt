--- conflicted
+++ resolved
@@ -20,21 +20,13 @@
 import io.ktor.server.application.call
 import io.ktor.server.plugins.origin
 import io.ktor.server.request.receive
-<<<<<<< HEAD
+import io.ktor.server.request.receiveStream
 import io.ktor.server.resources.get
 import io.ktor.server.resources.post
 import io.ktor.server.response.respond
 import io.ktor.server.response.respondText
 import io.ktor.server.routing.Route
-=======
-import io.ktor.server.request.receiveStream
-import io.ktor.server.response.respond
-import io.ktor.server.response.respondText
-import io.ktor.server.routing.Route
-import io.ktor.server.routing.get
-import io.ktor.server.routing.post
 import io.ktor.server.routing.put
->>>>>>> 1eacc95f
 import io.ktor.server.routing.route
 import io.ktor.server.routing.routing
 import io.ktor.server.websocket.webSocket
@@ -91,14 +83,7 @@
         post<Paths.postGenerateClientId> {
             call.respondText(storeClient.generateId("clientId").toString())
         }
-<<<<<<< HEAD
         get<Paths.getServerId> {
-            call.respondText(repositoriesManager.getServerId())
-        }
-        get<Paths.getServerId> {
-            call.respondText(repositoriesManager.getServerId())
-=======
-        get("server-id") {
             // Currently, the server ID is initialized in KeyValueLikeModelServer eagerly on startup.
             // Should KeyValueLikeModelServer be removed or change,
             // RepositoriesManager#maybeInitAndGetSeverId will initialize the server ID lazily on the first request.
@@ -107,7 +92,6 @@
             // as long as the same server ID is returned from the same server.
             val serverId = repositoriesManager.maybeInitAndGetSeverId()
             call.respondText(serverId)
->>>>>>> 1eacc95f
         }
         get<Paths.getUserId> {
             call.respondText(call.getUserName() ?: call.request.origin.remoteHost)
@@ -140,7 +124,6 @@
                 )
                 return@get
             }
-<<<<<<< HEAD
             call.respondDelta(versionHash, baseVersionHash)
         }
 
@@ -159,156 +142,6 @@
                     status = HttpStatusCode.NotFound,
                 )
                 return@get
-=======
-            route("{repository}") {
-                fun ApplicationCall.repositoryId() = RepositoryId(parameters["repository"]!!)
-                fun PipelineContext<Unit, ApplicationCall>.repositoryId() = call.repositoryId()
-                post("init") {
-                    val useRoleIds = call.request.queryParameters["useRoleIds"] != "false"
-                    val initialVersion = repositoriesManager.createRepository(repositoryId(), call.getUserName(), useRoleIds)
-                    call.respondDelta(initialVersion.getContentHash(), null)
-                }
-                route("branches") {
-                    get {
-                        call.respondText(repositoriesManager.getBranchNames(repositoryId()).joinToString("\n"))
-                    }
-                    route("{branch}") {
-                        fun ApplicationCall.branchRef() = repositoryId().getBranchReference(parameters["branch"]!!)
-                        fun PipelineContext<Unit, ApplicationCall>.branchRef() = call.branchRef()
-                        get {
-                            val baseVersionHash = call.request.queryParameters["lastKnown"]
-                            val branch = branchRef()
-                            val versionHash = repositoriesManager.getVersionHash(branch)
-                            if (versionHash == null) {
-                                call.respondText(
-                                    "Branch '${branch.branchName}' doesn't exist in repository '${branch.repositoryId.id}'",
-                                    status = HttpStatusCode.NotFound,
-                                )
-                                return@get
-                            }
-                            call.respondDelta(versionHash, baseVersionHash)
-                        }
-                        get("hash") {
-                            val branch = branchRef()
-                            val versionHash = repositoriesManager.getVersionHash(branch)
-                            if (versionHash == null) {
-                                call.respondText(
-                                    "Branch '${branch.branchName}' doesn't exist in repository '${branch.repositoryId.id}'",
-                                    status = HttpStatusCode.NotFound,
-                                )
-                                return@get
-                            }
-                            call.respondText(versionHash)
-                        }
-                        post {
-                            val deltaFromClient = call.receive<VersionDelta>()
-                            deltaFromClient.checkObjectHashes()
-                            storeClient.putAll(deltaFromClient.getAllObjects())
-                            val mergedHash = repositoriesManager.mergeChanges(branchRef(), deltaFromClient.versionHash)
-                            call.respondDelta(mergedHash, deltaFromClient.versionHash)
-                        }
-                        get("poll") {
-                            val lastKnownVersionHash = call.request.queryParameters["lastKnown"]
-                            val newVersionHash = repositoriesManager.pollVersionHash(branchRef(), lastKnownVersionHash)
-                            call.respondDelta(newVersionHash, lastKnownVersionHash)
-                        }
-                        get("pollHash") {
-                            val lastKnownVersionHash = call.request.queryParameters["lastKnown"]
-                            val newVersionHash = repositoriesManager.pollVersionHash(branchRef(), lastKnownVersionHash)
-                            call.respondText(newVersionHash)
-                        }
-                        webSocket("listen") {
-                            var lastVersionHash = call.request.queryParameters["lastKnown"]
-                            while (coroutineContext[Job]?.isCancelled == false) {
-                                val newVersionHash =
-                                    repositoriesManager.pollVersionHash(call.branchRef(), lastVersionHash)
-                                val delta = VersionDelta(
-                                    newVersionHash,
-                                    lastVersionHash,
-                                    objectsMap = repositoriesManager.computeDelta(newVersionHash, lastVersionHash),
-                                )
-                                delta.checkObjectHashes()
-                                send(Json.encodeToString(delta))
-                                lastVersionHash = newVersionHash
-                            }
-                        }
-                        post("query") {
-                            val branchRef = branchRef()
-                            val version = repositoriesManager.getVersion(branchRef)
-                            val initialTree = version!!.getTree()
-                            val branch = OTBranch(PBranch(initialTree, repositoriesManager.client.idGenerator), repositoriesManager.client.idGenerator, repositoriesManager.client.storeCache)
-                            ModelQLServer.handleCall(call, branch.getRootNode(), branch.getArea())
-
-                            val (ops, newTree) = branch.operationsAndTree
-                            if (newTree != initialTree) {
-                                val newVersion = CLVersion.createRegularVersion(
-                                    id = repositoriesManager.client.idGenerator.generate(),
-                                    author = getUserName(),
-                                    tree = newTree as CLTree,
-                                    baseVersion = version,
-                                    operations = ops.map { it.getOriginalOp() }.toTypedArray(),
-                                )
-                                repositoriesManager.mergeChanges(branchRef, newVersion.getContentHash())
-                            }
-                        }
-                    }
-                }
-                route("versions") {
-                    route("{versionHash}") {
-                        get {
-                            // TODO permission check on the repository ID is not sufficient, because the client could
-                            //      provide any repository ID to access a version inside a different repository.
-                            //      A check if the version belongs to the repository is required.
-                            val baseVersionHash = call.request.queryParameters["lastKnown"]
-                            val versionHash = call.parameters["versionHash"]!!
-                            if (storeClient[versionHash] == null) {
-                                call.respondText(
-                                    "Version '$versionHash' doesn't exist",
-                                    status = HttpStatusCode.NotFound,
-                                )
-                                return@get
-                            }
-                            call.respondDelta(versionHash, baseVersionHash)
-                        }
-                        get("history/{oldestVersionHash}") {
-                            TODO()
-                        }
-                        post("query") {
-                            val versionHash = call.parameters["versionHash"]!!
-                            val version = CLVersion.loadFromHash(versionHash, repositoriesManager.client.storeCache)
-                            val initialTree = version.getTree()
-                            val branch = TreePointer(initialTree)
-                            ModelQLServer.handleCall(call, branch.getRootNode(), branch.getArea())
-                        }
-                    }
-                }
-                route("objects") {
-                    put {
-                        val writtenEntries = withContext(Dispatchers.IO) {
-                            val entries = call.receiveStream().bufferedReader().use { reader ->
-                                reader.lineSequence().windowed(2, 2).map {
-                                    val key = it[0]
-                                    val value = it[1]
-
-                                    require(HashUtil.isSha256(key)) {
-                                        "This API cannot be used to store other entries than serialized objects." +
-                                            " The key is expected to be a SHA256 hash over the value: $key -> $value"
-                                    }
-                                    val expectedKey = HashUtil.sha256(value)
-                                    require(expectedKey == key) { "Hash mismatch. Expected $expectedKey, but $key was provided. Value: $value" }
-
-                                    key to value
-                                }.toMap()
-                            }
-
-                            storeClient.putAll(entries, true)
-
-                            entries.size
-                        }
-                        call.respondText("$writtenEntries objects received")
-                    }
-                }
->>>>>>> 1eacc95f
             }
             call.respondText(versionHash)
         }
@@ -442,6 +275,33 @@
             ModelQLServer.handleCall(call, branch.getRootNode(), branch.getArea())
         }
 
+//        route("objects") {
+//            put {
+//                val writtenEntries = withContext(Dispatchers.IO) {
+//                    val entries = call.receiveStream().bufferedReader().use { reader ->
+//                        reader.lineSequence().windowed(2, 2).map {
+//                            val key = it[0]
+//                            val value = it[1]
+//
+//                            require(HashUtil.isSha256(key)) {
+//                                "This API cannot be used to store other entries than serialized objects." +
+//                                    " The key is expected to be a SHA256 hash over the value: $key -> $value"
+//                            }
+//                            val expectedKey = HashUtil.sha256(value)
+//                            require(expectedKey == key) { "Hash mismatch. Expected $expectedKey, but $key was provided. Value: $value" }
+//
+//                            key to value
+//                        }.toMap()
+//                    }
+//
+//                    storeClient.putAll(entries, true)
+//
+//                    entries.size
+//                }
+//                call.respondText("$writtenEntries objects received")
+//            }
+//        }
+
         get<Paths.getVersionHash> {
             // TODO versions should be stored inside a repository with permission checks.
             //      Knowing a version hash should not give you access to the content.
