--- conflicted
+++ resolved
@@ -14,11 +14,8 @@
 package org.modelix.model.mpsadapters
 
 import jetbrains.mps.extapi.model.SModelDescriptorStub
-<<<<<<< HEAD
-=======
 import jetbrains.mps.smodel.ModelImports
 import jetbrains.mps.smodel.adapter.structure.MetaAdapterFactory
->>>>>>> 04c04b5d
 import org.jetbrains.mps.openapi.model.SModel
 import org.jetbrains.mps.openapi.module.SModuleId
 import org.modelix.model.api.BuiltinLanguages
@@ -30,15 +27,11 @@
 import org.modelix.model.api.NullChildLink
 import org.modelix.model.area.IArea
 
-<<<<<<< HEAD
-data class MPSModelAsNode(val model: SModel) : IDeprecatedNodeDefaults {
+data class MPSModelAsNode(val model: SModel) : IDefaultNodeAdapter {
 
     companion object {
         fun wrap(model: SModel?): MPSModelAsNode? = model?.let { MPSModelAsNode(it) }
     }
-=======
-data class MPSModelAsNode(val model: SModel) : IDefaultNodeAdapter {
->>>>>>> 04c04b5d
 
     override fun getArea(): IArea {
         return MPSArea(model.repository)
@@ -155,30 +148,4 @@
         }
         return null
     }
-
-    fun findSingleLanguageDependency(dependencyId: SModuleId): SingleLanguageDependencyAsNode? {
-        if (model is SModelDescriptorStub) {
-            model.importedLanguageIds().forEach { entry ->
-                if (entry.sourceModule?.moduleId == dependencyId) {
-                    return SingleLanguageDependencyAsNode(
-                        entry.sourceModuleReference,
-                        model.getLanguageImportVersion(entry),
-                        model,
-                    )
-                }
-            }
-        }
-        return null
-    }
-
-    fun findDevKitDependency(dependencyId: SModuleId): DevKitDependencyAsNode? {
-        if (model is SModelDescriptorStub) {
-            model.importedDevkits().forEach { devKit ->
-                if (devKit.moduleId == dependencyId) {
-                    return DevKitDependencyAsNode(devKit, model)
-                }
-            }
-        }
-        return null
-    }
 }