/*
 * Licensed under the Apache License, Version 2.0 (the "License");
 * you may not use this file except in compliance with the License.
 * You may obtain a copy of the License at
 *
 * http://www.apache.org/licenses/LICENSE-2.0
 *
 * Unless required by applicable law or agreed to in writing, software
 * distributed under the License is distributed on an "AS IS" BASIS,
 * WITHOUT WARRANTIES OR CONDITIONS OF ANY KIND, either express or implied.
 * See the License for the specific language governing permissions and
 * limitations under the License.
 */
package org.modelix.model.mpsadapters

import jetbrains.mps.project.AbstractModule
<<<<<<< HEAD
=======
import jetbrains.mps.project.DevKit
>>>>>>> 04c04b5d
import jetbrains.mps.project.ProjectBase
import jetbrains.mps.project.ProjectManager
import jetbrains.mps.project.Solution
import jetbrains.mps.project.facets.JavaModuleFacet
import jetbrains.mps.smodel.MPSModuleRepository
import org.jetbrains.mps.openapi.module.SDependencyScope
import org.jetbrains.mps.openapi.module.SModule
import org.jetbrains.mps.openapi.module.SModuleId
import org.modelix.model.api.BuiltinLanguages
import org.modelix.model.api.IChildLink
import org.modelix.model.api.IConcept
import org.modelix.model.api.INode
import org.modelix.model.api.INodeReference
import org.modelix.model.api.IProperty
import org.modelix.model.area.IArea

<<<<<<< HEAD
data class MPSModuleAsNode(val module: SModule) : IDeprecatedNodeDefaults {

    companion object {
        fun wrap(module: SModule?): MPSModuleAsNode? = module?.let { MPSModuleAsNode(it) }
=======
data class MPSModuleAsNode(val module: SModule) : IDefaultNodeAdapter {

    companion object {
        private val logger = mu.KotlinLogging.logger { }
>>>>>>> 04c04b5d
    }

    override fun getArea(): IArea {
        return MPSArea(module.repository ?: MPSModuleRepository.getInstance())
    }

    override val reference: INodeReference
        get() = MPSModuleReference(module.moduleReference)
    override val concept: IConcept
        get() = BuiltinLanguages.MPSRepositoryConcepts.Module
    override val parent: INode?
        get() = module.repository?.let { MPSRepositoryAsNode(it) }

    override val allChildren: Iterable<INode>
        get() = module.models.map { MPSModelAsNode(it) }

    override fun getContainmentLink(): IChildLink {
        return BuiltinLanguages.MPSRepositoryConcepts.Repository.modules
    }

    override fun getChildren(link: IChildLink): Iterable<INode> {
<<<<<<< HEAD
        return if (link.getUID()
                .endsWith("0a7577d1-d4e5-431d-98b1-fae38f9aee80/474657388638618895/474657388638618898") ||
            link.getUID().contains("models") ||
            link.getSimpleName() == "models"
        ) {
=======
        return if (link.conformsTo(BuiltinLanguages.MPSRepositoryConcepts.Module.models)) {
>>>>>>> 04c04b5d
            module.models.map { MPSModelAsNode(it) }
        } else if (link.conformsTo(BuiltinLanguages.MPSRepositoryConcepts.Module.facets)) {
            module.facets.filterIsInstance<JavaModuleFacet>().map { MPSJavaModuleFacetAsNode(it) }
        } else if (link.conformsTo(BuiltinLanguages.MPSRepositoryConcepts.Module.dependencies)) {
            getDependencies()
        } else if (link.conformsTo(BuiltinLanguages.MPSRepositoryConcepts.Module.languageDependencies)) {
            getLanguageDependencies()
        } else {
            emptyList()
        }
    }

    private fun getDependencies(): Iterable<INode> {
        if (module !is AbstractModule) return emptyList()

        val moduleDescriptor = module.moduleDescriptor ?: return emptyList()

        return moduleDescriptor.dependencyVersions.map { (ref, version) ->
            MPSModuleDependencyAsNode(
                moduleReference = ref,
                moduleVersion = version,
                explicit = isDirectDependency(module, ref.moduleId),
                reexport = isReexport(module, ref.moduleId),
                importer = module,
                dependencyScope = getDependencyScope(module, ref.moduleId),
            )
        }
    }

    private fun getLanguageDependencies(): Iterable<INode> {
        if (module !is AbstractModule) return emptyList()

        val moduleDescriptor = module.moduleDescriptor ?: return emptyList()
        val dependencies = mutableListOf<INode>()

        for ((language, version) in moduleDescriptor.languageVersions) {
            dependencies.add(
                MPSSingleLanguageDependencyAsNode(language.sourceModuleReference, version, moduleImporter = module),
            )
        }

        for (devKit in moduleDescriptor.usedDevkits) {
            dependencies.add(MPSDevKitDependencyAsNode(devKit, module))
        }

        return dependencies
    }

    private fun isDirectDependency(module: SModule, moduleId: SModuleId): Boolean {
        if (module is Solution) {
            return module.moduleDescriptor.dependencies.any { it.moduleRef.moduleId == moduleId }
        }
        return module.declaredDependencies.any { it.targetModule.moduleId == moduleId }
    }

    private fun isReexport(module: SModule, moduleId: SModuleId): Boolean {
        return module.declaredDependencies
            .firstOrNull { it.targetModule.moduleId == moduleId }?.isReexport ?: false
    }

    private fun getDependencyScope(module: SModule, moduleId: SModuleId): SDependencyScope? {
        if (module is Solution) {
            return module.moduleDescriptor.dependencies
                .firstOrNull { it.moduleRef.moduleId == moduleId }?.scope
        }
        return module.declaredDependencies.firstOrNull { it.targetModule.moduleId == moduleId }?.scope
    }

    override fun getPropertyValue(property: IProperty): String? {
        return if (property.conformsTo(BuiltinLanguages.jetbrains_mps_lang_core.INamedConcept.name)) {
            module.moduleName
<<<<<<< HEAD
        } else if (property.getUID()
                .endsWith(BuiltinLanguages.jetbrains_mps_lang_core.BaseConcept.virtualPackage.getUID()) ||
            property.getUID().contains("virtualPackage") ||
            property.getSimpleName() == "virtualPackage"
        ) {
=======
        } else if (property.conformsTo(BuiltinLanguages.jetbrains_mps_lang_core.BaseConcept.virtualPackage)) {
>>>>>>> 04c04b5d
            ProjectManager.getInstance().openedProjects.asSequence()
                .filterIsInstance<ProjectBase>()
                .mapNotNull { it.getPath(module) }
                .firstOrNull()
                ?.virtualFolder
        } else if (property.conformsTo(BuiltinLanguages.MPSRepositoryConcepts.Module.id)) {
            module.moduleId.toString()
        } else if (property.conformsTo(BuiltinLanguages.MPSRepositoryConcepts.Module.moduleVersion)) {
            val version = (module as? AbstractModule)?.moduleDescriptor?.moduleVersion ?: 0
            version.toString()
        } else if (property.conformsTo(BuiltinLanguages.MPSRepositoryConcepts.Module.compileInMPS)) {
            getCompileInMPS().toString()
        } else if (property.isIdProperty()) {
            reference.serialize()
        } else {
            null
        }
    }

    private fun getCompileInMPS(): Boolean {
        if (module is DevKit || module !is AbstractModule) {
            return false
        }
        return try {
            module.moduleDescriptor?.compileInMPS ?: false
        } catch (ex: UnsupportedOperationException) {
            logger.debug { ex }
            false
        }
    }

    internal fun findModuleDependency(dependencyId: SModuleId): MPSModuleDependencyAsNode? {
        if (module !is AbstractModule) {
            return null
        }

        module.moduleDescriptor?.dependencyVersions?.forEach { entry ->
            if (entry.key.moduleId == dependencyId) {
                return MPSModuleDependencyAsNode(
                    moduleReference = entry.key,
                    moduleVersion = entry.value,
                    explicit = isDirectDependency(module, entry.key.moduleId),
                    reexport = isReexport(module, entry.key.moduleId),
                    importer = module,
                    dependencyScope = getDependencyScope(module, entry.key.moduleId),
                )
            }
        }
        return null
    }

    internal fun findSingleLanguageDependency(dependencyId: SModuleId): MPSSingleLanguageDependencyAsNode? {
        if (module !is AbstractModule) {
            return null
        }
        module.moduleDescriptor?.dependencyVersions?.forEach { entry ->
            if (entry.key.moduleId == dependencyId) {
                return MPSSingleLanguageDependencyAsNode(entry.key, entry.value, moduleImporter = module)
            }
        }
        return null
    }

    internal fun findDevKitDependency(dependencyId: SModuleId): MPSDevKitDependencyAsNode? {
        if (module !is AbstractModule) {
            return null
        }
        module.moduleDescriptor?.usedDevkits?.forEach { devKit ->
            if (devKit.moduleId == dependencyId) {
                return MPSDevKitDependencyAsNode(devKit, module)
            }
        }
        return null
    }

    fun findSingleLanguageDependency(dependencyId: SModuleId): SingleLanguageDependencyAsNode? {
        if (module !is AbstractModule) {
            return null
        }
        module.moduleDescriptor?.dependencyVersions?.forEach { entry ->
            if (entry.key.moduleId == dependencyId) {
                return SingleLanguageDependencyAsNode(entry.key, entry.value, module)
            }
        }
        return null
    }

    fun findDevKitDependency(dependencyId: SModuleId): DevKitDependencyAsNode? {
        if (module !is AbstractModule) {
            return null
        }
        module.moduleDescriptor?.usedDevkits?.forEach { devKit ->
            if (devKit.moduleId == dependencyId) {
                return DevKitDependencyAsNode(devKit, module)
            }
        }
        return null
    }
}<|MERGE_RESOLUTION|>--- conflicted
+++ resolved
@@ -14,10 +14,7 @@
 package org.modelix.model.mpsadapters
 
 import jetbrains.mps.project.AbstractModule
-<<<<<<< HEAD
-=======
 import jetbrains.mps.project.DevKit
->>>>>>> 04c04b5d
 import jetbrains.mps.project.ProjectBase
 import jetbrains.mps.project.ProjectManager
 import jetbrains.mps.project.Solution
@@ -34,17 +31,11 @@
 import org.modelix.model.api.IProperty
 import org.modelix.model.area.IArea
 
-<<<<<<< HEAD
-data class MPSModuleAsNode(val module: SModule) : IDeprecatedNodeDefaults {
-
-    companion object {
-        fun wrap(module: SModule?): MPSModuleAsNode? = module?.let { MPSModuleAsNode(it) }
-=======
 data class MPSModuleAsNode(val module: SModule) : IDefaultNodeAdapter {
 
     companion object {
         private val logger = mu.KotlinLogging.logger { }
->>>>>>> 04c04b5d
+        fun wrap(module: SModule?): MPSModuleAsNode? = module?.let { MPSModuleAsNode(it) }
     }
 
     override fun getArea(): IArea {
@@ -66,15 +57,7 @@
     }
 
     override fun getChildren(link: IChildLink): Iterable<INode> {
-<<<<<<< HEAD
-        return if (link.getUID()
-                .endsWith("0a7577d1-d4e5-431d-98b1-fae38f9aee80/474657388638618895/474657388638618898") ||
-            link.getUID().contains("models") ||
-            link.getSimpleName() == "models"
-        ) {
-=======
         return if (link.conformsTo(BuiltinLanguages.MPSRepositoryConcepts.Module.models)) {
->>>>>>> 04c04b5d
             module.models.map { MPSModelAsNode(it) }
         } else if (link.conformsTo(BuiltinLanguages.MPSRepositoryConcepts.Module.facets)) {
             module.facets.filterIsInstance<JavaModuleFacet>().map { MPSJavaModuleFacetAsNode(it) }
@@ -146,15 +129,7 @@
     override fun getPropertyValue(property: IProperty): String? {
         return if (property.conformsTo(BuiltinLanguages.jetbrains_mps_lang_core.INamedConcept.name)) {
             module.moduleName
-<<<<<<< HEAD
-        } else if (property.getUID()
-                .endsWith(BuiltinLanguages.jetbrains_mps_lang_core.BaseConcept.virtualPackage.getUID()) ||
-            property.getUID().contains("virtualPackage") ||
-            property.getSimpleName() == "virtualPackage"
-        ) {
-=======
         } else if (property.conformsTo(BuiltinLanguages.jetbrains_mps_lang_core.BaseConcept.virtualPackage)) {
->>>>>>> 04c04b5d
             ProjectManager.getInstance().openedProjects.asSequence()
                 .filterIsInstance<ProjectBase>()
                 .mapNotNull { it.getPath(module) }
@@ -229,28 +204,4 @@
         }
         return null
     }
-
-    fun findSingleLanguageDependency(dependencyId: SModuleId): SingleLanguageDependencyAsNode? {
-        if (module !is AbstractModule) {
-            return null
-        }
-        module.moduleDescriptor?.dependencyVersions?.forEach { entry ->
-            if (entry.key.moduleId == dependencyId) {
-                return SingleLanguageDependencyAsNode(entry.key, entry.value, module)
-            }
-        }
-        return null
-    }
-
-    fun findDevKitDependency(dependencyId: SModuleId): DevKitDependencyAsNode? {
-        if (module !is AbstractModule) {
-            return null
-        }
-        module.moduleDescriptor?.usedDevkits?.forEach { devKit ->
-            if (devKit.moduleId == dependencyId) {
-                return DevKitDependencyAsNode(devKit, module)
-            }
-        }
-        return null
-    }
 }