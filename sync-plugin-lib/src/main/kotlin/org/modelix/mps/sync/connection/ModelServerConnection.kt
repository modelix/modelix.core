--- conflicted
+++ resolved
@@ -64,11 +64,6 @@
         logger.debug("ModelServerConnection.init($baseUrl)")
         logger.info("ModelServerConnection.init($baseUrl)")
         messageBusConnection = ApplicationManager.getApplication().messageBus.connect()
-<<<<<<< HEAD
-        ProjectManager.TOPIC
-        val topic: Topic<ProjectManagerListener> = null!!
-=======
->>>>>>> 02d69486
         messageBusConnection.subscribe(
             ProjectManager.TOPIC,
             object : ProjectManagerListener {
